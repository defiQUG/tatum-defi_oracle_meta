{
  "name": "defi-oracle-meta",
  "version": "1.0.0",
  "description": "DeFi Oracle Meta - Secure Web3 Banking Portal",
  "main": "src/index.js",
  "scripts": {
    "start": "node src/index.js",
    "dev": "nodemon src/index.js",
    "test": "jest --coverage",
    "lint": "eslint .",
    "format": "prettier --write .",
    "prepare": "husky install",
    "audit": "npm audit"
  },
  "dependencies": {
    "express": "^4.18.2",
<<<<<<< HEAD
    "express-csrf-double-submit-cookie": "^1.2.1",
    "web3": "^4.13.0"
=======
    "express-rate-limit": "^7.1.5",
    "helmet": "^7.1.0",
    "hpp": "^0.2.3",
    "express-mongo-sanitize": "^2.2.0",
    "web3": "^4.3.0",
    "mongoose": "^8.0.2",
    "winston": "^3.11.0",
    "dotenv": "^16.3.1",
    "express-validator": "^7.0.1",
    "jsonwebtoken": "^9.0.2",
    "bcryptjs": "^2.4.3",
    "express-csrf-double-submit-cookie": "^1.1.0",
    "compression": "^1.7.4",
    "cors": "^2.8.5",
    "json2csv": "^6.0.0",
    "pdfkit": "^0.14.0",
    "@tatumio/tatum": "^4.1.15",
    "ws": "^8.15.1",
    "ioredis": "^5.3.2",
    "bull": "^4.12.0"
>>>>>>> 0184f215
  },
  "devDependencies": {
    "jest": "^29.7.0",
    "supertest": "^6.3.3",
    "nodemon": "^3.0.2",
    "eslint": "^8.55.0",
    "prettier": "^3.1.0",
    "husky": "^8.0.3",
    "lint-staged": "^15.2.0"
  },
  "engines": {
    "node": ">=18.0.0"
  },
  "lint-staged": {
    "*.js": "eslint --fix",
    "*.{js,json,md}": "prettier --write"
  }
}<|MERGE_RESOLUTION|>--- conflicted
+++ resolved
@@ -14,10 +14,6 @@
   },
   "dependencies": {
     "express": "^4.18.2",
-<<<<<<< HEAD
-    "express-csrf-double-submit-cookie": "^1.2.1",
-    "web3": "^4.13.0"
-=======
     "express-rate-limit": "^7.1.5",
     "helmet": "^7.1.0",
     "hpp": "^0.2.3",
@@ -38,7 +34,6 @@
     "ws": "^8.15.1",
     "ioredis": "^5.3.2",
     "bull": "^4.12.0"
->>>>>>> 0184f215
   },
   "devDependencies": {
     "jest": "^29.7.0",
